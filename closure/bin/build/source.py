# Copyright 2009 The Closure Library Authors. All Rights Reserved.
#
# Licensed under the Apache License, Version 2.0 (the "License");
# you may not use this file except in compliance with the License.
# You may obtain a copy of the License at
#
#      http://www.apache.org/licenses/LICENSE-2.0
#
# Unless required by applicable law or agreed to in writing, software
# distributed under the License is distributed on an "AS-IS" BASIS,
# WITHOUT WARRANTIES OR CONDITIONS OF ANY KIND, either express or implied.
# See the License for the specific language governing permissions and
# limitations under the License.


"""Scans a source JS file for its provided and required namespaces.

Simple class to scan a JavaScript file and express its dependencies.
"""

__author__ = 'nnaze@google.com'


import re
import codecs

_BASE_REGEX_STRING = r'^\s*goog\.%s\(\s*[\'"](.+)[\'"]\s*\)'
_MODULE_REGEX = re.compile(_BASE_REGEX_STRING % 'module')
_PROVIDE_REGEX = re.compile(_BASE_REGEX_STRING % 'provide')

_REQUIRE_REGEX_STRING = (r'^\s*(?:(?:var|let|const)\s+[a-zA-Z_$][a-zA-Z0-9$_]*'
                         r'\s*=\s*)?goog\.require\(\s*[\'"](.+)[\'"]\s*\)')
_REQUIRES_REGEX = re.compile(_REQUIRE_REGEX_STRING)

class Source(object):
  """Scans a JavaScript source for its provided and required namespaces."""

  # Matches a "/* ... */" comment.
  # Note: We can't definitively distinguish a "/*" in a string literal without a
  # state machine tokenizer. We'll assume that a line starting with whitespace
  # and "/*" is a comment.
  _COMMENT_REGEX = re.compile(
      r"""
      ^\s*   # Start of a new line and whitespace
      /\*    # Opening "/*"
      .*?    # Non greedy match of any characters (including newlines)
      \*/    # Closing "*/""",
      re.MULTILINE | re.DOTALL | re.VERBOSE)

  def __init__(self, source):
    """Initialize a source.

    Args:
      source: str, The JavaScript source.
    """

    self.provides = set()
    self.requires = set()
    self.is_goog_module = False

    self._source = source
    self._ScanSource()

  def GetSource(self):
    """Get the source as a string."""
    return self._source

  @classmethod
  def _StripComments(cls, source):
    return cls._COMMENT_REGEX.sub('', source)

  @classmethod
  def _HasProvideGoogFlag(cls, source):
    """Determines whether the @provideGoog flag is in a comment."""
    for comment_content in cls._COMMENT_REGEX.findall(source):
      if '@provideGoog' in comment_content:
        return True

    return False

  def _ScanSource(self):
    """Fill in provides and requires by scanning the source."""

    stripped_source = self._StripComments(self.GetSource())

    source_lines = stripped_source.splitlines()
    for line in source_lines:
      match = _PROVIDE_REGEX.match(line)
      if match:
        self.provides.add(match.group(1))
      match = _MODULE_REGEX.match(line)
      if match:
        self.provides.add(match.group(1))
        self.is_goog_module = True
      match = _REQUIRES_REGEX.match(line)
      if match:
        self.requires.add(match.group(1))

    # Closure's base file implicitly provides 'goog'.
    # This is indicated with the @provideGoog flag.
    if self._HasProvideGoogFlag(self.GetSource()):

      if len(self.provides) or len(self.requires):
        raise Exception(
            'Base file should not provide or require namespaces.')

      self.provides.add('goog')


def GetFileContents(path):
  """Get a file's contents as a string.

  Args:
    path: str, Path to file.

  Returns:
    str, Contents of file.

  Raises:
    IOError: An error occurred opening or reading the file.

  """
<<<<<<< HEAD
  fileobj = None
=======
        
  fileobj = codecs.open(path, encoding="utf-8-sig")
>>>>>>> a460dc11
  try:
    fileobj = open(path)
    return fileobj.read()
  except IOError as error:
    raise IOError('An error occurred opening or reading the file: %s. %s'
                  % (path, error))
  finally:
    if fileobj is not None:
      fileobj.close()<|MERGE_RESOLUTION|>--- conflicted
+++ resolved
@@ -120,14 +120,9 @@
     IOError: An error occurred opening or reading the file.
 
   """
-<<<<<<< HEAD
   fileobj = None
-=======
-        
-  fileobj = codecs.open(path, encoding="utf-8-sig")
->>>>>>> a460dc11
   try:
-    fileobj = open(path)
+    fileobj = codecs.open(path, encoding="utf-8-sig")
     return fileobj.read()
   except IOError as error:
     raise IOError('An error occurred opening or reading the file: %s. %s'
